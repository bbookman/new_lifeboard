import sqlite3
import json
import os
import logging
from typing import List, Dict, Optional, Any
from contextlib import contextmanager

logger = logging.getLogger(__name__)


class DatabaseService:
    def __init__(self, db_path: str = "lifeboard.db"):
        self.db_path = db_path
        self._init_database()
    
    @contextmanager
    def get_connection(self):
        conn = sqlite3.connect(self.db_path)
        conn.row_factory = sqlite3.Row
        try:
            yield conn
        finally:
            conn.close()
    
    def _init_database(self):
        """Initialize database with required tables"""
        with self.get_connection() as conn:
            # System settings table
            conn.execute("""
                CREATE TABLE IF NOT EXISTS system_settings (
                    key TEXT PRIMARY KEY,
                    value TEXT NOT NULL,
                    updated_at TIMESTAMP DEFAULT CURRENT_TIMESTAMP
                )
            """)
            
            # Data sources registry
            conn.execute("""
                CREATE TABLE IF NOT EXISTS data_sources (
                    namespace TEXT PRIMARY KEY,
                    source_type TEXT NOT NULL,
                    first_seen TIMESTAMP DEFAULT CURRENT_TIMESTAMP,
                    item_count INTEGER DEFAULT 0,
                    metadata TEXT,
                    is_active BOOLEAN DEFAULT TRUE
                )
            """)
            
            # Enhanced data storage with preprocessing fields
            conn.execute("""
                CREATE TABLE IF NOT EXISTS data_items (
                    id TEXT PRIMARY KEY,
                    namespace TEXT NOT NULL,
                    source_id TEXT NOT NULL,
                    content TEXT NOT NULL,
                    metadata TEXT,
                    
                    -- Structured preprocessing outputs
                    summary_content TEXT,
                    named_entities TEXT,
                    content_classification TEXT,
                    temporal_context TEXT,
                    conversation_turns TEXT,
                    
                    -- Quality metrics
                    content_quality_score REAL,
                    semantic_density REAL,
                    
                    created_at TIMESTAMP DEFAULT CURRENT_TIMESTAMP,
                    updated_at TIMESTAMP DEFAULT CURRENT_TIMESTAMP,
                    embedding_status TEXT DEFAULT 'pending',
                    preprocessing_status TEXT DEFAULT 'pending',
                    FOREIGN KEY (namespace) REFERENCES data_sources(namespace)
                )
            """)
            
            # Chat messages table for Phase 7
            conn.execute("""
                CREATE TABLE IF NOT EXISTS chat_messages (
                    id INTEGER PRIMARY KEY AUTOINCREMENT,
                    user_message TEXT NOT NULL,
                    assistant_response TEXT NOT NULL,
                    timestamp TIMESTAMP DEFAULT CURRENT_TIMESTAMP
                )
            """)
            
<<<<<<< HEAD
            # Create indexes for search performance
=======
            # News articles table
            conn.execute("""
                CREATE TABLE IF NOT EXISTS news (
                    id INTEGER PRIMARY KEY AUTOINCREMENT,
                    title TEXT NOT NULL,
                    link TEXT NOT NULL UNIQUE,
                    snippet TEXT,
                    thumbnail_url TEXT,
                    published_datetime_utc TEXT,
                    created_at TIMESTAMP DEFAULT CURRENT_TIMESTAMP,
                    updated_at TIMESTAMP DEFAULT CURRENT_TIMESTAMP
                )
            """)
            
            # Create indexes
>>>>>>> a7f6f0cb
            conn.execute("CREATE INDEX IF NOT EXISTS idx_data_items_namespace ON data_items(namespace)")
            conn.execute("CREATE INDEX IF NOT EXISTS idx_data_items_embedding_status ON data_items(embedding_status)")
            conn.execute("CREATE INDEX IF NOT EXISTS idx_data_items_updated_at ON data_items(updated_at DESC)")
            conn.execute("CREATE INDEX IF NOT EXISTS idx_chat_messages_timestamp ON chat_messages(timestamp)")
            conn.execute("CREATE INDEX IF NOT EXISTS idx_news_published_datetime ON news(published_datetime_utc)")
            conn.execute("CREATE INDEX IF NOT EXISTS idx_news_created_at ON news(created_at)")
            
            # Text search performance indexes
            conn.execute("CREATE INDEX IF NOT EXISTS idx_content_search ON data_items(content)")
            conn.execute("CREATE INDEX IF NOT EXISTS idx_summary_search ON data_items(summary_content)")
            conn.execute("CREATE INDEX IF NOT EXISTS idx_entities_search ON data_items(named_entities)")
            conn.execute("CREATE INDEX IF NOT EXISTS idx_classification_search ON data_items(content_classification)")
            
            # Semantic expansion query optimization
            conn.execute("CREATE INDEX IF NOT EXISTS idx_content_not_null ON data_items(updated_at DESC) WHERE content IS NOT NULL")
            
            # Data sources performance
            conn.execute("CREATE INDEX IF NOT EXISTS idx_data_sources_item_count ON data_sources(item_count DESC)")
            
            # Full-Text Search virtual table for enhanced text search
            try:
                # Check if FTS table exists
                cursor = conn.execute("SELECT name FROM sqlite_master WHERE type='table' AND name='data_items_fts'")
                if not cursor.fetchone():
                    # Create FTS virtual table
                    conn.execute("""
                        CREATE VIRTUAL TABLE data_items_fts USING fts5(
                            content, 
                            summary_content, 
                            named_entities, 
                            content_classification,
                            rowid UNINDEXED
                        )
                    """)
                    logger.info("Created FTS virtual table for enhanced text search")
            except Exception as e:
                logger.warning(f"Could not create FTS table (FTS may not be available): {e}")
            
            conn.commit()
    
    def _update_fts_table(self, conn, item_id: str, content: str = None, 
                         summary_content: str = None, named_entities: str = None, 
                         content_classification: str = None):
        """Update FTS table when data items are added/updated"""
        try:
            # Check if FTS table exists
            cursor = conn.execute("SELECT name FROM sqlite_master WHERE type='table' AND name='data_items_fts'")
            if not cursor.fetchone():
                return  # FTS not available
                
            # Get rowid from main table
            cursor = conn.execute("SELECT rowid FROM data_items WHERE id = ?", (item_id,))
            row = cursor.fetchone()
            if not row:
                return
                
            rowid = row[0]
            
            # Insert or replace in FTS table
            conn.execute("""
                INSERT OR REPLACE INTO data_items_fts(rowid, content, summary_content, named_entities, content_classification)
                VALUES (?, ?, ?, ?, ?)
            """, (rowid, content or '', summary_content or '', named_entities or '', content_classification or ''))
            
        except Exception as e:
            logger.debug(f"FTS update failed for {item_id}: {e}")
    
    def fts_search(self, query_terms: List[str], max_results: int = 20) -> List[Dict]:
        """Perform full-text search using FTS if available, fallback to LIKE search"""
        try:
            with self.get_connection() as conn:
                # Check if FTS table exists
                cursor = conn.execute("SELECT name FROM sqlite_master WHERE type='table' AND name='data_items_fts'")
                if cursor.fetchone():
                    # Use FTS search
                    fts_query = ' OR '.join(query_terms)
                    cursor = conn.execute("""
                        SELECT di.id, di.namespace, di.source_id, di.content, di.metadata,
                               di.summary_content, di.named_entities, di.content_classification,
                               di.created_at, di.updated_at
                        FROM data_items di
                        JOIN data_items_fts fts ON di.rowid = fts.rowid
                        WHERE data_items_fts MATCH ?
                        ORDER BY rank, di.updated_at DESC
                        LIMIT ?
                    """, (fts_query, max_results))
                    
                    logger.debug(f"FTS search executed for: {fts_query}")
                    
                else:
                    # Fallback to LIKE search (existing implementation)
                    return None  # Indicates FTS not available
                    
                results = []
                for row in cursor.fetchall():
                    item = dict(row)
                    if item['metadata']:
                        try:
                            item['metadata'] = json.loads(item['metadata'])
                        except json.JSONDecodeError:
                            item['metadata'] = None
                    results.append(item)
                
                logger.info(f"FTS search returned {len(results)} results")
                return results
                
        except Exception as e:
            logger.warning(f"FTS search failed: {e}")
            return None  # Indicates fallback needed
    
    def rebuild_fts_table(self):
        """Rebuild FTS table from existing data"""
        try:
            with self.get_connection() as conn:
                # Check if FTS table exists
                cursor = conn.execute("SELECT name FROM sqlite_master WHERE type='table' AND name='data_items_fts'")
                if not cursor.fetchone():
                    logger.info("FTS table not available, skipping rebuild")
                    return False
                
                # Clear existing FTS data
                conn.execute("DELETE FROM data_items_fts")
                
                # Populate from existing data
                cursor = conn.execute("""
                    SELECT rowid, id, content, summary_content, named_entities, content_classification
                    FROM data_items
                    WHERE content IS NOT NULL
                """)
                
                batch_size = 100
                batch = []
                total_processed = 0
                
                for row in cursor.fetchall():
                    batch.append((
                        row['rowid'],
                        row['content'] or '',
                        row['summary_content'] or '', 
                        row['named_entities'] or '',
                        row['content_classification'] or ''
                    ))
                    
                    if len(batch) >= batch_size:
                        conn.executemany("""
                            INSERT INTO data_items_fts(rowid, content, summary_content, named_entities, content_classification)
                            VALUES (?, ?, ?, ?, ?)
                        """, batch)
                        total_processed += len(batch)
                        batch = []
                
                # Process remaining items
                if batch:
                    conn.executemany("""
                        INSERT INTO data_items_fts(rowid, content, summary_content, named_entities, content_classification)
                        VALUES (?, ?, ?, ?, ?)
                    """, batch)
                    total_processed += len(batch)
                
                conn.commit()
                logger.info(f"FTS table rebuilt with {total_processed} items")
                return True
                
        except Exception as e:
            logger.error(f"Failed to rebuild FTS table: {e}")
            return False
    
    def store_data_item(self, id: str, namespace: str, source_id: str, 
                       content: str, metadata: Dict = None):
        """Store data item with namespaced ID and extract preprocessed data"""
        if metadata is None:
            metadata = {}
        
        # Extract preprocessed data from metadata for dedicated columns
        summary_content = None
        named_entities = None
        content_classification = None
        temporal_context = None
        conversation_turns = None
        content_quality_score = None
        semantic_density = None
        preprocessing_status = 'pending'
        
        if metadata:
            # Extract summary content - use the cleaned content which is stored in the content field after processing
            processing_history = metadata.get('processing_history', [])
            has_advanced_cleaning = any(p.get('processor') == 'AdvancedCleaningProcessor' for p in processing_history)
            
            if has_advanced_cleaning and content:
                # The content has already been cleaned by AdvancedCleaningProcessor
                summary_content = content[:2000]  # Limit length
            
            # Extract named entities
            named_entities_data = metadata.get('named_entities', {})
            if named_entities_data:
                named_entities = json.dumps(named_entities_data)
            
            # Extract content classification
            content_classification_data = metadata.get('content_classification', {})
            if content_classification_data:
                content_classification = json.dumps(content_classification_data)
            
            # Extract temporal context
            temporal_context_data = metadata.get('temporal_context', {})
            if temporal_context_data:
                temporal_context = json.dumps(temporal_context_data)
            
            # Extract conversation turns from segmentation
            segmentation_data = metadata.get('segmentation', {})
            if segmentation_data:
                conversation_turns = json.dumps(segmentation_data)
            
            # Calculate content quality score based on available processing
            processing_history = metadata.get('processing_history', [])
            if processing_history:
                # Score based on number of successful processing steps
                max_processors = 7  # Advanced cleaning, entities, classification, temporal, etc.
                actual_processors = len(processing_history)
                content_quality_score = min(1.0, actual_processors / max_processors)
                preprocessing_status = 'completed'
            
            # Calculate semantic density based on content stats
            content_stats = metadata.get('content_stats', {})
            if content_stats:
                word_count = content_stats.get('word_count', 0)
                char_count = content_stats.get('character_count', 0)
                if word_count > 0 and char_count > 0:
                    # Simple metric: average word length and paragraph density
                    avg_word_length = char_count / word_count
                    paragraph_count = content_stats.get('paragraph_count', 1)
                    semantic_density = min(1.0, (avg_word_length * paragraph_count) / 100)
        
        with self.get_connection() as conn:
            conn.execute("""
                INSERT OR REPLACE INTO data_items 
                (id, namespace, source_id, content, metadata, 
                 summary_content, named_entities, content_classification, 
                 temporal_context, conversation_turns, content_quality_score, 
                 semantic_density, preprocessing_status, updated_at)
                VALUES (?, ?, ?, ?, ?, ?, ?, ?, ?, ?, ?, ?, ?, CURRENT_TIMESTAMP)
            """, (id, namespace, source_id, content, 
                  json.dumps(metadata),
                  summary_content, named_entities, content_classification,
                  temporal_context, conversation_turns, content_quality_score,
                  semantic_density, preprocessing_status))
            
            # Update FTS table if available
            self._update_fts_table(conn, id, content, summary_content, 
                                 named_entities, content_classification)
            
            conn.commit()
    
    def get_data_items_by_ids(self, ids: List[str]) -> List[Dict]:
        """Batch fetch data items by namespaced IDs"""
        logger.debug(f"Database Debug - Fetching data items for {len(ids) if ids else 0} IDs")
        if not ids:
            logger.debug("Database Debug - No IDs provided, returning empty list")
            return []
        
        logger.debug(f"Database Debug - IDs to fetch: {ids[:5]}{'...' if len(ids) > 5 else ''}")
        placeholders = ','.join('?' * len(ids))
        with self.get_connection() as conn:
            cursor = conn.execute(f"""
                SELECT id, namespace, source_id, content, metadata, created_at, updated_at
                FROM data_items 
                WHERE id IN ({placeholders})
                ORDER BY updated_at DESC
            """, ids)
            
            results = []
            for row in cursor.fetchall():
                item = dict(row)
                # Parse JSON metadata if present
                if item['metadata']:
                    try:
                        item['metadata'] = json.loads(item['metadata'])
                    except json.JSONDecodeError:
                        logger.warning(f"Database Debug - Failed to parse metadata for item {item['id']}")
                        item['metadata'] = None
                results.append(item)
            
            logger.info(f"Database Debug - Retrieved {len(results)} data items from database")
            
            # Log sample content for debugging
            for i, item in enumerate(results[:2]):
                content_preview = item.get('content', '')[:100] + '...' if len(item.get('content', '')) > 100 else item.get('content', '')
                logger.debug(f"Database Debug - Item {i+1}: ID={item.get('id')}, namespace={item.get('namespace')}, content_preview='{content_preview}'")
            
            return results
    
    def get_data_items_by_namespace(self, namespace: str, limit: int = 100) -> List[Dict]:
        """Get data items for a specific namespace"""
        with self.get_connection() as conn:
            cursor = conn.execute("""
                SELECT id, namespace, source_id, content, metadata, created_at, updated_at
                FROM data_items 
                WHERE namespace = ?
                ORDER BY updated_at DESC
                LIMIT ?
            """, (namespace, limit))
            
            results = []
            for row in cursor.fetchall():
                item = dict(row)
                if item['metadata']:
                    try:
                        item['metadata'] = json.loads(item['metadata'])
                    except json.JSONDecodeError:
                        item['metadata'] = None
                results.append(item)
            
            return results
    
    def update_embedding_status(self, id: str, status: str):
        """Update embedding status for a data item"""
        with self.get_connection() as conn:
            conn.execute("""
                UPDATE data_items 
                SET embedding_status = ?, updated_at = CURRENT_TIMESTAMP
                WHERE id = ?
            """, (status, id))
            conn.commit()
    
    def get_pending_embeddings(self, limit: int = 100) -> List[Dict]:
        """Get data items that need embedding"""
        with self.get_connection() as conn:
            cursor = conn.execute("""
                SELECT id, namespace, source_id, content, metadata
                FROM data_items 
                WHERE embedding_status = 'pending'
                ORDER BY created_at ASC
                LIMIT ?
            """, (limit,))
            
            results = []
            for row in cursor.fetchall():
                item = dict(row)
                if item['metadata']:
                    try:
                        item['metadata'] = json.loads(item['metadata'])
                    except json.JSONDecodeError:
                        item['metadata'] = None
                results.append(item)
            
            return results
    
    def get_setting(self, key: str, default: Any = None) -> Any:
        """Get database-backed setting"""
        with self.get_connection() as conn:
            cursor = conn.execute(
                "SELECT value FROM system_settings WHERE key = ?", (key,))
            row = cursor.fetchone()
            if row:
                try:
                    return json.loads(row['value'])
                except json.JSONDecodeError:
                    return row['value']
            return default
    
    def set_setting(self, key: str, value: Any):
        """Set database-backed setting"""
        with self.get_connection() as conn:
            conn.execute("""
                INSERT OR REPLACE INTO system_settings (key, value, updated_at)
                VALUES (?, ?, CURRENT_TIMESTAMP)
            """, (key, json.dumps(value) if not isinstance(value, str) else value))
            conn.commit()
    
    def register_data_source(self, namespace: str, source_type: str, metadata: Dict = None):
        """Register a new data source"""
        with self.get_connection() as conn:
            conn.execute("""
                INSERT OR REPLACE INTO data_sources 
                (namespace, source_type, metadata, first_seen)
                VALUES (?, ?, ?, CURRENT_TIMESTAMP)
            """, (namespace, source_type, json.dumps(metadata) if metadata else None))
            conn.commit()
    
    def get_active_namespaces(self) -> List[str]:
        """Get list of active data source namespaces"""
        with self.get_connection() as conn:
            cursor = conn.execute("""
                SELECT namespace FROM data_sources 
                WHERE is_active = TRUE
                ORDER BY namespace
            """)
            return [row['namespace'] for row in cursor.fetchall()]
    
    def update_source_item_count(self, namespace: str):
        """Update item count for a data source"""
        with self.get_connection() as conn:
            cursor = conn.execute("""
                SELECT COUNT(*) as count FROM data_items WHERE namespace = ?
            """, (namespace,))
            count = cursor.fetchone()['count']
            
            conn.execute("""
                UPDATE data_sources 
                SET item_count = ?
                WHERE namespace = ?
            """, (count, namespace))
            conn.commit()
            
            return count
    
    def get_database_stats(self) -> Dict[str, Any]:
        """Get database statistics"""
        with self.get_connection() as conn:
            # Total items
            cursor = conn.execute("SELECT COUNT(*) as count FROM data_items")
            total_items = cursor.fetchone()['count']
            
            # Items by namespace
            cursor = conn.execute("""
                SELECT namespace, COUNT(*) as count 
                FROM data_items 
                GROUP BY namespace
                ORDER BY count DESC
            """)
            namespace_counts = {row['namespace']: row['count'] for row in cursor.fetchall()}
            
            # Embedding status
            cursor = conn.execute("""
                SELECT embedding_status, COUNT(*) as count 
                FROM data_items 
                GROUP BY embedding_status
            """)
            embedding_status = {row['embedding_status']: row['count'] for row in cursor.fetchall()}
            
            # Data sources
            cursor = conn.execute("SELECT COUNT(*) as count FROM data_sources WHERE is_active = TRUE")
            active_sources = cursor.fetchone()['count']
            
            return {
                'total_items': total_items,
                'namespace_counts': namespace_counts,
                'embedding_status': embedding_status,
                'active_sources': active_sources,
                'database_path': self.db_path,
                'database_size_mb': os.path.getsize(self.db_path) / (1024 * 1024) if os.path.exists(self.db_path) else 0
            }
    
    def store_chat_message(self, user_message: str, assistant_response: str):
        """Store a chat message exchange"""
        with self.get_connection() as conn:
            conn.execute("""
                INSERT INTO chat_messages (user_message, assistant_response)
                VALUES (?, ?)
            """, (user_message, assistant_response))
            conn.commit()
    
    def get_chat_history(self, limit: int = 50) -> List[Dict[str, Any]]:
        """Get recent chat history"""
        with self.get_connection() as conn:
            cursor = conn.execute("""
                SELECT id, user_message, assistant_response, timestamp
                FROM chat_messages
                ORDER BY timestamp DESC
                LIMIT ?
            """, (limit,))
            
            messages = []
            for row in cursor.fetchall():
                messages.append({
                    'id': row['id'],
                    'user_message': row['user_message'],
                    'assistant_response': row['assistant_response'],
                    'timestamp': row['timestamp']
                })
            
            # Return in chronological order (oldest first)
            return list(reversed(messages))<|MERGE_RESOLUTION|>--- conflicted
+++ resolved
@@ -84,9 +84,7 @@
                 )
             """)
             
-<<<<<<< HEAD
             # Create indexes for search performance
-=======
             # News articles table
             conn.execute("""
                 CREATE TABLE IF NOT EXISTS news (
@@ -102,7 +100,6 @@
             """)
             
             # Create indexes
->>>>>>> a7f6f0cb
             conn.execute("CREATE INDEX IF NOT EXISTS idx_data_items_namespace ON data_items(namespace)")
             conn.execute("CREATE INDEX IF NOT EXISTS idx_data_items_embedding_status ON data_items(embedding_status)")
             conn.execute("CREATE INDEX IF NOT EXISTS idx_data_items_updated_at ON data_items(updated_at DESC)")
